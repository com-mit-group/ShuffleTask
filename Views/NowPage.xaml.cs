using Microsoft.Maui.Controls;
using Microsoft.Maui.Storage;
using ShuffleTask.ViewModels;

namespace ShuffleTask.Views
{
    public partial class NowPage : ContentPage
    {
        private readonly NowViewModel _vm;
        private readonly IDispatcherTimer _timer;
        private TimeSpan _remaining;

        private const string PrefTaskId = "pref.currentTaskId";
        private const string PrefRemainingSecs = "pref.remainingSecs";

        public NowPage(NowViewModel vm)
        {
            InitializeComponent();
            BindingContext = _vm = vm;

            _timer = Application.Current?.Dispatcher.CreateTimer() ?? Dispatcher.CreateTimer();
            _timer.Interval = TimeSpan.FromSeconds(1);
            _timer.Tick += OnTick;

            Loaded += NowPage_Loaded;

            ShuffleButton.Clicked += async (s, e) => await StartShuffleAsync();

            // Stop countdown and clear persisted state when user completes or skips
            _vm.DoneOccurred += (_, __) => OnCompleteOrSkip();
            _vm.SkipOccurred += (_, __) => OnCompleteOrSkip();
        }

        private async void NowPage_Loaded(object? sender, EventArgs e)
        {
            await _vm.InitializeAsync();

            // If no task picked/persisted, don't start timer
            var secs = Preferences.Default.Get(PrefRemainingSecs, -1);
            var id = Preferences.Default.Get(PrefTaskId, string.Empty);
            if (secs > 0 && !string.IsNullOrEmpty(id))
            {
                if (await _vm.LoadTaskByIdAsync(id))
                {
                    var remaining = TimeSpan.FromSeconds(secs);
                    await StartCountdownForCurrentTaskAsync(remaining);
                    return;
                }

                ClearPersistedState();
            }
        }

        private async Task StartShuffleAsync()
        {
            var minutes = await _vm.ShuffleAsync(DateTime.Now);
            if (_vm.CurrentTask == null)
            {
                // No task available now, do not start timer
                return;
            }

<<<<<<< HEAD
            await StartCountdownForCurrentTaskAsync(TimeSpan.FromMinutes(minutes));
        }

        private async Task StartCountdownForCurrentTaskAsync(TimeSpan remaining)
        {
            if (_vm.CurrentTask == null)
            {
                return;
            }

            _timer.Stop();
            _remaining = remaining;
            _vm.CountdownText = FormatCountdown(_remaining);
            PersistState();
=======
            await BeginCountdownAsync(minutes);
        }

        public async Task BeginCountdownAsync(int minutes)
        {
            _remaining = TimeSpan.FromMinutes(minutes);
            _vm.CountdownText = $"{_remaining:mm\\:ss}";
            PersistState();
            _timer.Stop();
            _timer.Start();
>>>>>>> 9341201e

            if (_remaining > TimeSpan.Zero)
            {
                _timer.Start();
            }

            int notifyMinutes = Math.Max(1, (int)Math.Ceiling(_remaining.TotalMinutes));
            await _vm.NotifyCurrentTaskAsync(notifyMinutes);
        }

        private async void OnTick(object? sender, EventArgs e)
        {
            if (_remaining.TotalSeconds <= 0)
            {
                _timer.Stop();
                Preferences.Default.Remove(PrefRemainingSecs);
                await _vm.TimeUpAsync();
                await StartShuffleAsync();
                return;
            }

            _remaining -= TimeSpan.FromSeconds(1);
            _vm.CountdownText = FormatCountdown(_remaining);
            PersistState();
        }

        private static string FormatCountdown(TimeSpan remaining)
        {
            if (remaining < TimeSpan.Zero)
            {
                remaining = TimeSpan.Zero;
            }

            int minutes = Math.Max(0, (int)remaining.TotalMinutes);
            int seconds = remaining.Seconds;
            return $"{minutes:D2}:{seconds:D2}";
        }

        private void PersistState()
        {
            var id = _vm.CurrentTask?.Id ?? string.Empty;
            Preferences.Default.Set(PrefTaskId, id);
            Preferences.Default.Set(PrefRemainingSecs, (int)_remaining.TotalSeconds);
        }

        private void ClearPersistedState()
        {
            Preferences.Default.Remove(PrefTaskId);
            Preferences.Default.Remove(PrefRemainingSecs);
        }

        private void OnCompleteOrSkip()
        {
            _timer.Stop();
            _remaining = TimeSpan.Zero;
            _vm.CountdownText = "00:00";
            _vm.CurrentTask = null;
            ClearPersistedState();
        }
    }
}<|MERGE_RESOLUTION|>--- conflicted
+++ resolved
@@ -60,7 +60,6 @@
                 return;
             }
 
-<<<<<<< HEAD
             await StartCountdownForCurrentTaskAsync(TimeSpan.FromMinutes(minutes));
         }
 
@@ -75,8 +74,6 @@
             _remaining = remaining;
             _vm.CountdownText = FormatCountdown(_remaining);
             PersistState();
-=======
-            await BeginCountdownAsync(minutes);
         }
 
         public async Task BeginCountdownAsync(int minutes)
@@ -86,7 +83,6 @@
             PersistState();
             _timer.Stop();
             _timer.Start();
->>>>>>> 9341201e
 
             if (_remaining > TimeSpan.Zero)
             {
