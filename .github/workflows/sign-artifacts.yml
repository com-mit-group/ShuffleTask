--- conflicted
+++ resolved
@@ -25,10 +25,6 @@
       ANDROID_PRIVATE_KEY: ${{ secrets.ANDROID_PRIVATE_KEY }}
       WINDOWS_CERT_PASS: ${{ secrets.WINDOWS_CERT_PASS }}
       ANDROID_KEY_PASS: ${{ secrets.ANDROID_KEY_PASS }}
-<<<<<<< HEAD
-=======
-      ANDROID_KEY_ALIAS: shuffletask
->>>>>>> 46ec6978
 
     steps:
       - name: Checkout repository
@@ -188,13 +184,8 @@
           if ([string]::IsNullOrWhiteSpace($env:CERT_PUBLIC_PEM) -or [string]::IsNullOrWhiteSpace($env:CERT_PRIVATE_KEY) -or [string]::IsNullOrWhiteSpace($env:WINDOWS_CERT_PASS)) {
             throw "Windows signing secrets missing. Once you obtain your key and crt pem files, base64-encode and store them as CERT_PUBLIC_PEM and CERT_PRIVATE_KEY, with the password in WINDOWS_CERT_PASS."
           }
-<<<<<<< HEAD
           if ([string]::IsNullOrWhiteSpace($env:ANDROID_PUBLIC_PEM) -or [string]::IsNullOrWhiteSpace($env:ANDROID_PRIVATE_KEY)) {
             throw "Android signing secrets missing. Once you obtain your key and crt pem files, base64-encode and store them as ANDROID_PUBLIC_PEM and ANDROID_PRIVATE_KEY. If your private key is encrypted, provide the passphrase via ANDROID_KEY_PASS."
-=======
-          if ([string]::IsNullOrWhiteSpace($env:ANDROID_PUBLIC_PEM) -or [string]::IsNullOrWhiteSpace($env:ANDROID_PRIVATE_KEY) -or [string]::IsNullOrWhiteSpace($env:ANDROID_KEY_PASS)) {
-            throw "Android signing secrets missing. Once you obtain your key and crt pem files, base64-encode and store them as ANDROID_PUBLIC_PEM and ANDROID_PRIVATE_KEY and place the password in ANDROID_KEY_PASS."
->>>>>>> 46ec6978
           }
           Write-Host "✓ Signing prerequisites validated"
 
@@ -242,12 +233,6 @@
         run: |
           set -euo pipefail
 
-<<<<<<< HEAD
-=======
-          [[ -n "${ANDROID_KEY_PASS:-}" ]] || { echo "ANDROID_KEY_PASS is required" >&2; exit 1; }
-
-          alias="${ANDROID_KEY_ALIAS:-shuffletask}"
->>>>>>> 46ec6978
           tmpdir="$(mktemp -d "$RUNNER_TEMP/android-keystore.XXXXXX")"
           trap 'rm -rf "$tmpdir"' EXIT
 
@@ -263,7 +248,6 @@
           write_secret "$ANDROID_PRIVATE_KEY" "$tmpdir/key.pem"
           write_secret "$ANDROID_PUBLIC_PEM" "$tmpdir/cert.pem"
 
-<<<<<<< HEAD
           key_path="$RUNNER_TEMP/android-signing-key.pk8"
           cert_path="$RUNNER_TEMP/android-signing-cert.pem"
 
@@ -283,20 +267,6 @@
           {
             printf 'ANDROID_SIGNING_KEY_PATH=%s\n' "$key_path"
             printf 'ANDROID_SIGNING_CERT_PATH=%s\n' "$cert_path"
-=======
-          keystore_path="$RUNNER_TEMP/android-signing.p12"
-          openssl pkcs12 -export \
-            -inkey "$tmpdir/key.pem" \
-            -in "$tmpdir/cert.pem" \
-            -name "$alias" \
-            -out "$keystore_path" \
-            -passout "pass:$ANDROID_KEY_PASS"
-
-          {
-            printf 'ANDROID_KEYSTORE_PATH=%s\n' "$keystore_path"
-            printf 'ANDROID_KEYSTORE_TYPE=PKCS12\n'
-            printf 'ANDROID_KEY_ALIAS=%s\n' "$alias"
->>>>>>> 46ec6978
           } >> "$GITHUB_ENV"
 
       - name: Ensure signtool is available
@@ -333,7 +303,6 @@
           $exeRelative = $env:WINDOWS_UNSIGNED_EXE
           if ([string]::IsNullOrWhiteSpace($exeRelative)) {
             throw 'Missing Windows executable path. Ensure the artifacts download step completed successfully.'
-<<<<<<< HEAD
           }
 
           $exePath = Join-Path (Get-Location) $exeRelative
@@ -341,15 +310,6 @@
             throw "Missing Windows executable at $exeRelative"
           }
 
-=======
-          }
-
-          $exePath = Join-Path (Get-Location) $exeRelative
-          if (-not (Test-Path $exePath)) {
-            throw "Missing Windows executable at $exeRelative"
-          }
-
->>>>>>> 46ec6978
           $exeFile = Get-Item $exePath
 
           Write-Host "Signing Windows executable: $([System.IO.Path]::GetRelativePath((Get-Location).Path, $exeFile.FullName))"
@@ -384,14 +344,6 @@
           }
 
           $apkPath = Join-Path (Get-Location) $apkRelative
-<<<<<<< HEAD
-=======
-          if (-not (Test-Path $apkPath)) {
-            throw "Missing input APK at $apkRelative"
-          }
-
-          $apkFile = Get-Item $apkPath
->>>>>>> 46ec6978
           $apkDirectory = Split-Path $apkPath -Parent
 
           Write-Host "APK relative path: $apkRelative"
@@ -429,7 +381,6 @@
           $apksignerPath = Join-Path $buildToolsDir.FullName 'apksigner.bat'
           if (-not (Test-Path $apksignerPath)) { throw "apksigner tool not found at $apksignerPath" }
 
-<<<<<<< HEAD
           $signingKeyPath = $env:ANDROID_SIGNING_KEY_PATH
           $signingCertPath = $env:ANDROID_SIGNING_CERT_PATH
           if ([string]::IsNullOrWhiteSpace($signingKeyPath) -or -not (Test-Path $signingKeyPath)) {
@@ -445,22 +396,6 @@
             --key $signingKeyPath `
             --cert $signingCertPath `
             $alignedApkPath
-=======
-          if ([string]::IsNullOrWhiteSpace($env:ANDROID_KEY_ALIAS)) {
-            throw 'ANDROID_KEY_ALIAS is required to sign the APK.'
-          }
-
-          $storePass = $env:ANDROID_KEY_PASS
-          if ([string]::IsNullOrWhiteSpace($storePass)) {
-            throw 'ANDROID_KEY_PASS is empty. Ensure the keystore password is configured.'
-          }
-
-          $ksArgs = @('--ks', $env:ANDROID_KEYSTORE_PATH, '--ks-pass', "pass:$storePass", '--key-pass', "pass:$storePass", '--ks-key-alias', $env:ANDROID_KEY_ALIAS)
-          if ($env:ANDROID_KEYSTORE_TYPE) { $ksArgs += @('--ks-type', $env:ANDROID_KEYSTORE_TYPE) }
-
-          Write-Host "Signing Android APK..."
-          & $apksignerPath sign @ksArgs $alignedApkPath
->>>>>>> 46ec6978
           if ($LASTEXITCODE -ne 0) { throw "apksigner failed with exit code $LASTEXITCODE" }
 
           Write-Host "Verifying signature..."
@@ -552,9 +487,4 @@
           else
             echo "✗ Signing failed or status unknown." >> $GITHUB_STEP_SUMMARY
           fi
-<<<<<<< HEAD
-          echo "" >> $GITHUB_STEP_SUMMARY
-=======
-          echo "" >> $GITHUB_STEP_SUMMARY
-          echo "Enable the \`debug_session\` input to hold the runner for interactive troubleshooting before signing steps begin." >> $GITHUB_STEP_SUMMARY
->>>>>>> 46ec6978
+          echo "" >> $GITHUB_STEP_SUMMARY