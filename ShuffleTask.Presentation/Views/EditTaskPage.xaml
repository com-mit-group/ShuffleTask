--- conflicted
+++ resolved
@@ -24,10 +24,7 @@
                 <RowDefinition Height="Auto" />
                 <RowDefinition Height="Auto" />
                 <RowDefinition Height="Auto" />
-<<<<<<< HEAD
-=======
-                <RowDefinition Height="Auto" />
->>>>>>> 72bdaeda
+                <RowDefinition Height="Auto" />
             </Grid.RowDefinitions>
 
             <Entry Grid.Row="0"
@@ -205,9 +202,8 @@
                         IsToggled="{Binding IsPaused}" />
             </Grid>
 
-<<<<<<< HEAD
             <!-- Custom Timer Override Section -->
-            <Grid Grid.Row="10"
+            <Grid Grid.Row="12"
                   RowDefinitions="Auto,Auto,Auto,Auto,Auto,Auto"
                   RowSpacing="8">
                 <Grid Grid.Row="0"
@@ -296,10 +292,7 @@
                 </Grid>
             </Grid>
 
-            <Grid Grid.Row="11"
-=======
-            <Grid Grid.Row="12"
->>>>>>> 72bdaeda
+            <Grid Grid.Row="13"
                   ColumnDefinitions="*,*"
                   ColumnSpacing="16">
                 <Button Grid.Column="0"
@@ -310,11 +303,7 @@
                         Clicked="OnCancelClicked" />
             </Grid>
 
-<<<<<<< HEAD
-            <ActivityIndicator Grid.Row="12"
-=======
-            <ActivityIndicator Grid.Row="13"
->>>>>>> 72bdaeda
+            <ActivityIndicator Grid.Row="14"
                                IsVisible="{Binding IsBusy}"
                                IsRunning="{Binding IsBusy}"
                                HorizontalOptions="Center" />
